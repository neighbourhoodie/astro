--- conflicted
+++ resolved
@@ -13,13 +13,8 @@
   "dependencies": {
     "@astrojs/mdx": "^1.1.5",
     "@astrojs/tailwind": "^5.0.2",
-<<<<<<< HEAD
     "@types/canvas-confetti": "^1.6.3",
-    "astro": "^3.6.0",
-=======
-    "@types/canvas-confetti": "^1.6.0",
     "astro": "^3.6.1",
->>>>>>> 2ef75fe7
     "autoprefixer": "^10.4.15",
     "canvas-confetti": "^1.9.1",
     "postcss": "^8.4.28",
